/* 
 * MVisor
 * Copyright (C) 2021 Terrence <terrence@tenclass.com>
 * 
 * This program is free software: you can redistribute it and/or modify
 * it under the terms of the GNU General Public License as published by
 * the Free Software Foundation, either version 3 of the License, or
 * (at your option) any later version.
 * 
 * This program is distributed in the hope that it will be useful,
 * but WITHOUT ANY WARRANTY; without even the implied warranty of
 * MERCHANTABILITY or FITNESS FOR A PARTICULAR PURPOSE.  See the
 * GNU General Public License for more details.
 * 
 * You should have received a copy of the GNU General Public License
 * along with this program.  If not, see <https://www.gnu.org/licenses/>.
 */


#include "io_thread.h"
#include <cstring>
#include <unistd.h>
#include <sys/eventfd.h>
#include <arpa/inet.h>
#include "logger.h"
#include "poll.h"
#include "machine.h"

#define MAX_ENTRIES 256

IoThread::IoThread(Machine* machine) : machine_(machine) {
  int ret = io_uring_queue_init(MAX_ENTRIES, &ring_, 0);
  MV_ASSERT(ret == 0);
  event_fd_ = eventfd(0, 0);
}

IoThread::~IoThread() {
  if (thread_.joinable()) {
    thread_.join();
  }

  if (event_fd_ > 0) {
    close(event_fd_);
  }

  /* Cleanup io operations */
  io_uring_queue_exit(&ring_);
}


void IoThread::Start() {

  thread_ = std::thread(&IoThread::RunLoop, this);

  StartPolling(event_fd_, POLLIN, [this](auto ret) {
    uint64_t tmp;
    read(event_fd_, &tmp, sizeof(tmp));
  });
<<<<<<< HEAD
  /* Send a NOP to wake up the thread */
=======

>>>>>>> bf193389
  auto sqe = io_uring_get_sqe(&ring_);
  MV_ASSERT(sqe);
  io_uring_prep_nop(sqe);
}

void IoThread::Stop() {
  /* Just wakeup the thread and found machine is stopped */
  WakeUp();
}

void IoThread::WakeUp() {
  uint64_t tmp = 1;
  write(event_fd_, &tmp, sizeof(tmp));
}

void IoThread::RunLoop() {
  SetThreadName("mvisor-iothread");
  signal(SIGPIPE, SIG_IGN);

  struct __kernel_timespec timeout = {
    .tv_sec = 0,
    .tv_nsec = 1
  };
  struct io_uring_cqe* cqe;

  while (machine_->IsValid()) {
    /* Execute timer events and calculate the next timeout */
    int next_timeout_ms = CheckTimers();
    timeout.tv_nsec = next_timeout_ms * 1000000;
    int ret = io_uring_wait_cqe_timeout(&ring_, &cqe, &timeout);
    
    if (ret == 0) {
<<<<<<< HEAD
      /* Pop the ring item */
=======
>>>>>>> bf193389
      mutex_.lock();
      void* data = io_uring_cqe_get_data(cqe);
      auto result = cqe->res;
      io_uring_cqe_seen(&ring_, cqe);
      mutex_.unlock();

      if (data) {
        auto request = reinterpret_cast<IoRequest*>(data);
        if (request->removed) {
          FreeIoRequest(request);
        } else {
          auto start_time = std::chrono::steady_clock::now();
          request->callback(result);
<<<<<<< HEAD

          if (machine_->debug()) {
            auto cost_us = std::chrono::duration_cast<std::chrono::microseconds>(
              std::chrono::steady_clock::now() - start_time).count();
            if (cost_us >= 50000) {
=======
          if (machine_->debug()) {
            auto cost_us = std::chrono::duration_cast<std::chrono::microseconds>(
              std::chrono::steady_clock::now() - start_time).count();
            if (cost_us >= 1000) {
>>>>>>> bf193389
              MV_LOG("%s SLOW fd=%d type=%d res=%d cost=%.3lfms", request->callback.target_type().name(),
                request->fd, request->type, result, double(cost_us) / 1000.0);
            }
          }
<<<<<<< HEAD
          
=======
>>>>>>> bf193389
          if (request->type == kIoRequestPoll) {
            /* keep polling */
            std::lock_guard<std::recursive_mutex> lock(mutex_);
            auto sqe = io_uring_get_sqe(&ring_);
            MV_ASSERT(sqe);
            io_uring_prep_poll_add(sqe, request->fd, request->poll_mask);
            io_uring_sqe_set_data(sqe, request);
          } else {
            /* if not poll, delete the request object */
            FreeIoRequest(request);
          }
        }
      }
    } else if (ret < 0) {
      if (ret != -ETIME && ret != -EAGAIN) {
        MV_PANIC("failed in io_uring_wait_cqe_timeout, ret=%d", ret);
      }
    }

    std::lock_guard<std::recursive_mutex> lock(mutex_);
    while (!pending_requests_.empty()) {
      auto request = pending_requests_.front();
      pending_requests_.pop_front();
      requests_.insert(request);
      auto sqe = io_uring_get_sqe(&ring_);
      MV_ASSERT(sqe);
      request->input(sqe);
      io_uring_sqe_set_data(sqe, request);
    }
  }
}

void IoThread::FreeIoRequest(IoRequest* request) {
  std::lock_guard<std::recursive_mutex> lock(mutex_);
  if (requests_.find(request) != requests_.end()) {
    requests_.erase(request);
    delete request;
  }
}


void IoThread::SubmitRequest(IoRequest* request) {
  std::lock_guard<std::recursive_mutex> lock(mutex_);
  pending_requests_.push_back(request);
}

IoRequest* IoThread::Read(int fd, void* buffer, size_t bytes, off_t offset, IoCallback callback) {
  IoRequest* request = new IoRequest { .type = kIoRequestRead, .fd = fd, .callback = callback };
  request->input = [=](auto sqe) {
    io_uring_prep_read(sqe, fd, buffer, bytes, offset);
  };
  SubmitRequest(request);
  return request;
}

IoRequest* IoThread::Write(int fd, void* buffer, size_t bytes, off_t offset, IoCallback callback) {
  IoRequest* request = new IoRequest { .type = kIoRequestWrite, .fd = fd, .callback = callback };
  request->input = [=](auto sqe) {
    io_uring_prep_write(sqe, fd, buffer, bytes, offset);
  };
  SubmitRequest(request);
  return request;
}

IoRequest* IoThread::Connect(int fd, struct sockaddr_in address, IoCallback callback) {
  IoRequest* request = new IoRequest { .type = kIoRequestConnect, .fd = fd, .callback = callback };
  request->input = [=](auto sqe) {
    io_uring_prep_connect(sqe, fd, (struct sockaddr*)&address, sizeof(address));
  };
  SubmitRequest(request);
  return request;
}

IoRequest* IoThread::Send(int fd, void* buffer, size_t bytes, int flags, IoCallback callback) {
  IoRequest* request = new IoRequest { .type = kIoRequestSend, .fd = fd, .callback = callback };
  request->input = [=](auto sqe) {
    io_uring_prep_send(sqe, fd, buffer, bytes, flags);
  };
  SubmitRequest(request);
  return request;
}

IoRequest* IoThread::Receive(int fd, void* buffer, size_t bytes, int flags, IoCallback callback) {
  IoRequest* request = new IoRequest { .type = kIoRequestReceive, .fd = fd, .callback = callback };
  request->input = [=](auto sqe) {
    io_uring_prep_recv(sqe, fd, buffer, bytes, flags);
  };
  SubmitRequest(request);
  return request;
}

IoRequest* IoThread::FSync(int fd, bool data_sync, IoCallback callback) {
  IoRequest* request = new IoRequest { .type = kIoRequestFSync, .fd = fd, .callback = callback };
  request->input = [=](auto sqe) {
    io_uring_prep_fsync(sqe, fd, data_sync ? IORING_FSYNC_DATASYNC : 0);
  };
  SubmitRequest(request);
  return request;
}

IoRequest* IoThread::StartPolling(int fd, uint poll_mask, IoCallback callback) {
  IoRequest* request = new IoRequest {
    .type = kIoRequestPoll, .fd = fd, .poll_mask = poll_mask, .callback = callback
  };
  request->input = [=](auto sqe) {
    io_uring_prep_poll_add(sqe, fd, poll_mask);
  };
  SubmitRequest(request);
  return request;
}

void IoThread::ModifyPolling(IoRequest* request, uint poll_mask) {
  std::lock_guard<std::recursive_mutex> lock(mutex_);
  MV_ASSERT(requests_.find(request) != requests_.end());
  MV_ASSERT(request->type == kIoRequestPoll);
  
  request->poll_mask = poll_mask;
}

void IoThread::CancelRequest(IoRequest* request) {
  std::lock_guard<std::recursive_mutex> lock(mutex_);
  MV_ASSERT(requests_.find(request) != requests_.end());

  request->removed = true;
  if (request->type == kIoRequestPoll) {
    auto sqe = io_uring_get_sqe(&ring_);
    MV_ASSERT(sqe);
    io_uring_prep_poll_remove(sqe, (void*)request);
    io_uring_submit(&ring_);
  }
}

void IoThread::CancelRequest(int fd) {
  std::lock_guard<std::recursive_mutex> lock(mutex_);

  for (auto r : requests_) {
    if (r->fd == fd) {
      CancelRequest(r);
    }
  }
}

IoTimer* IoThread::AddTimer(int interval_ms, bool permanent, VoidCallback callback) {
  IoTimer* timer = new IoTimer {
    .permanent = permanent,
    .interval_ms = interval_ms,
    .callback = callback
  };
  timer->next_timepoint = std::chrono::steady_clock::now() + std::chrono::milliseconds(interval_ms);

  std::lock_guard<std::recursive_mutex> lock(mutex_);
  timers_.insert(timer);

  /* Wakeup io thread and recalculate the timeout */
  WakeUp();

  return timer;
}

void IoThread::RemoveTimer(IoTimer* timer) {
  timer->removed = true;
}

void IoThread::ModifyTimer(IoTimer* timer, int interval_ms) {
  timer->interval_ms = interval_ms;
  timer->next_timepoint = std::chrono::steady_clock::now() + std::chrono::milliseconds(interval_ms);
}

int IoThread::CheckTimers() {
  auto now = std::chrono::steady_clock::now();
  int64_t min_timeout_ms = 100000;

  std::vector<IoTimer*> triggered;

  mutex_.lock();
  for (auto it = timers_.begin(); it != timers_.end();) {
    auto timer = *it;
    if (timer->removed) {
      it = timers_.erase(it);
      delete timer;
    } else {
      auto delta_ms = std::chrono::duration_cast<std::chrono::milliseconds>(timer->next_timepoint - now).count();
      if (delta_ms <= 0) {
        triggered.push_back(timer);
        timer->next_timepoint = now + std::chrono::milliseconds(timer->interval_ms);
        delta_ms = timer->interval_ms;
      }
      if (delta_ms < min_timeout_ms) {
        min_timeout_ms = delta_ms;
      }
      ++it;
    }
  }
  mutex_.unlock();
  
  for (auto timer : triggered) {
    timer->callback();
    if (!timer->permanent) {
      timer->removed = true;
      continue;
    }
  }
  return min_timeout_ms;
}

void IoThread::Schedule(VoidCallback callback) {
  AddTimer(0, false, callback);
}
<|MERGE_RESOLUTION|>--- conflicted
+++ resolved
@@ -56,11 +56,7 @@
     uint64_t tmp;
     read(event_fd_, &tmp, sizeof(tmp));
   });
-<<<<<<< HEAD
   /* Send a NOP to wake up the thread */
-=======
-
->>>>>>> bf193389
   auto sqe = io_uring_get_sqe(&ring_);
   MV_ASSERT(sqe);
   io_uring_prep_nop(sqe);
@@ -93,14 +89,14 @@
     int ret = io_uring_wait_cqe_timeout(&ring_, &cqe, &timeout);
     
     if (ret == 0) {
-<<<<<<< HEAD
       /* Pop the ring item */
-=======
->>>>>>> bf193389
       mutex_.lock();
       void* data = io_uring_cqe_get_data(cqe);
       auto result = cqe->res;
       io_uring_cqe_seen(&ring_, cqe);
+      
+      /* IO thread is working */
+      busy_ = true;
       mutex_.unlock();
 
       if (data) {
@@ -110,26 +106,16 @@
         } else {
           auto start_time = std::chrono::steady_clock::now();
           request->callback(result);
-<<<<<<< HEAD
 
           if (machine_->debug()) {
             auto cost_us = std::chrono::duration_cast<std::chrono::microseconds>(
               std::chrono::steady_clock::now() - start_time).count();
             if (cost_us >= 50000) {
-=======
-          if (machine_->debug()) {
-            auto cost_us = std::chrono::duration_cast<std::chrono::microseconds>(
-              std::chrono::steady_clock::now() - start_time).count();
-            if (cost_us >= 1000) {
->>>>>>> bf193389
               MV_LOG("%s SLOW fd=%d type=%d res=%d cost=%.3lfms", request->callback.target_type().name(),
                 request->fd, request->type, result, double(cost_us) / 1000.0);
             }
           }
-<<<<<<< HEAD
           
-=======
->>>>>>> bf193389
           if (request->type == kIoRequestPoll) {
             /* keep polling */
             std::lock_guard<std::recursive_mutex> lock(mutex_);
@@ -143,22 +129,16 @@
           }
         }
       }
+
+      /* IO thread finished */
+      mutex_.lock();
+      busy_ = false;
+      mutex_.unlock();
     } else if (ret < 0) {
       if (ret != -ETIME && ret != -EAGAIN) {
         MV_PANIC("failed in io_uring_wait_cqe_timeout, ret=%d", ret);
       }
     }
-
-    std::lock_guard<std::recursive_mutex> lock(mutex_);
-    while (!pending_requests_.empty()) {
-      auto request = pending_requests_.front();
-      pending_requests_.pop_front();
-      requests_.insert(request);
-      auto sqe = io_uring_get_sqe(&ring_);
-      MV_ASSERT(sqe);
-      request->input(sqe);
-      io_uring_sqe_set_data(sqe, request);
-    }
   }
 }
 
@@ -173,7 +153,16 @@
 
 void IoThread::SubmitRequest(IoRequest* request) {
   std::lock_guard<std::recursive_mutex> lock(mutex_);
-  pending_requests_.push_back(request);
+  requests_.insert(request);
+  auto sqe = io_uring_get_sqe(&ring_);
+  MV_ASSERT(sqe);
+  request->input(sqe);
+  io_uring_sqe_set_data(sqe, request);
+
+  /* If caller is not IO thread, submit the item */
+  if (!busy_) {
+    io_uring_submit(&ring_);
+  }
 }
 
 IoRequest* IoThread::Read(int fd, void* buffer, size_t bytes, off_t offset, IoCallback callback) {
